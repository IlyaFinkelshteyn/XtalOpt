--- conflicted
+++ resolved
@@ -58,12 +58,7 @@
     bool load(const QString & filename);
 
     bool checkScene(Scene *scene);
-<<<<<<< HEAD
-    static void rankByEnergy(QList<Scene*> *scenes);
-=======
-    RandomDockDialog* dialog() {return m_dialog;};
     static void sortAndRankByEnergy(QList<Scene*> *scenes);
->>>>>>> 5444fb38
 
     //TODO move to structure-derived classes, or incorporate into scene generation
     static void centerCoordinatesAtOrigin(QList<Eigen::Vector3d> & coords);
