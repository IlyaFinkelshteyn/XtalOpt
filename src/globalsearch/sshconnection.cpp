/**********************************************************************
  SSHConnection - Connection to an ssh server for execution, sftp, etc.

  Copyright (C) 2010-2012 by David C. Lonie

  This source code is released under the New BSD License, (the "License").

  Unless required by applicable law or agreed to in writing, software
  distributed under the License is distributed on an "AS IS" BASIS,
  WITHOUT WARRANTIES OR CONDITIONS OF ANY KIND, either express or implied.
  See the License for the specific language governing permissions and
  limitations under the License.
 ***********************************************************************/

#ifdef ENABLE_SSH

#include <globalsearch/sshconnection.h>

#include <globalsearch/sshmanager.h>

namespace GlobalSearch {

  SSHConnection::SSHConnection(SSHManager *parent)
    : QObject(parent),
      m_host(""),
      m_user(""),
      m_pass(""),
      m_port(22)
  {
  }

  SSHConnection::~SSHConnection()
  {
<<<<<<< HEAD
    START;
    disconnectSession();
    END;
  }

  bool SSHConnection::isConnected()
  {
    if (!m_session || !m_shell ||
        channel_is_closed(m_shell) || channel_is_eof(m_shell) ) {
      qWarning() << "SSHConnection is not connected: one or more required channels are not initialized.";
      return false;
    };

    QMutexLocker locker (&m_lock);
    START;

    // Attempt to execute "echo ok" on the host to test if everything
    // is working properly
    const char *command = "echo ok\n";
    if (channel_write(m_shell, command, sizeof(command)) == SSH_ERROR) {
      qWarning() << "SSHConnection is not connected: cannot write to shell; "
                 << ssh_get_error(m_session);
      return false;
    }

    // Set a three second timeout, check every 50 ms for new data.
    int bytesAvail;
    int timeout = 3000;
    do {
      // Poll for number of bytes available
      bytesAvail = channel_poll(m_shell, 0);
      if (bytesAvail == SSH_ERROR) {
        qWarning() << "SSHConnection::isConnected(): server returns an error; "
                   << ssh_get_error(m_session);
        return false;
      }
      // Sleep for 50 ms if no data yet.
      if (bytesAvail <= 0) {
        GS_MSLEEP(50);
        timeout -= 50;
      }
    }
    while (timeout >= 0 && bytesAvail <= 0);
    // Timeout case
    if (timeout < 0 && bytesAvail == 0) {
      qWarning() << "SSHConnection::isConnected(): server timeout.";
      return false;
    }
    // Anything else but "3" is an error
    else if (bytesAvail != 3) {
      qWarning() << "SSHConnection::isConnected(): server returns a bizarre poll value: "
                 << bytesAvail << "; " << ssh_get_error(m_session);
      return false;
    }

    // Read output
    ostringstream ossout;
    char buffer[SSH_BUFFER_SIZE];
    int len;
    while ((len = channel_read(m_shell,
                               buffer,
                               (bytesAvail < SSH_BUFFER_SIZE) ? bytesAvail : SSH_BUFFER_SIZE,
                               0)) > 0) {
      ossout.write(buffer,len);
      // Poll for number of bytes available using a 1 second timeout in case the stack is full.
      timeout = 1000;
      do {
        bytesAvail = channel_poll(m_shell, 0);
        if (bytesAvail == SSH_ERROR) {
          qWarning() << "SSHConnection::_isConnected: server returns an error; "
                     << ssh_get_error(m_session);
          return false;
        }
        if (bytesAvail <= 0) {
          GS_MSLEEP(50);
          timeout -= 50;
        }
      }
      while (timeout >= 0 && bytesAvail <= 0);
    }

    // Test output
    if (!strcmp(ossout.str().c_str(), "ok")) {
      qWarning() << "SSH error: 'echo ok' on the host returned: "
                 << ossout.str().c_str();
      return false;
    }

    END;
    return true;
=======
>>>>>>> 21607021
  }

  void SSHConnection::setLoginDetails(const QString &host,
                                      const QString &user,
                                      const QString &pass,
                                      int port)
  {
    m_host = host;
    m_user = user;
    m_pass = pass;
    m_port = port;
  }

<<<<<<< HEAD

  bool SSHConnection::disconnectSession()
  {
    QMutexLocker locker (&m_lock);
    START;

    if (m_shell)
      channel_free(m_shell);
    m_shell = 0;

    if (m_session)
      ssh_free(m_session);
    m_session = 0;

    m_isValid = false;
    END;
    return true;
  }

  bool SSHConnection::reconnectSession(bool throwExceptions)
  {
    START;
    if (!disconnectSession()) return false;
    if (!connectSession(throwExceptions)) return false;
    END;
    return true;
  }

  bool SSHConnection::connectSession(bool throwExceptions)
  {
    QMutexLocker locker (&m_lock);
    // Create session
    m_session = ssh_new();
    if (!m_session) {
      if (throwExceptions) {
        throw SSH_UNKNOWN_ERROR;
      }
      else {
        return false;
      }
    }

    // Set options
    int verbosity = SSH_LOG_NOLOG;
    //int verbosity = SSH_LOG_PROTOCOL;
    //int verbosity = SSH_LOG_PACKET;
    int timeout = 5; // timeout in sec

    ssh_options_set(m_session, SSH_OPTIONS_HOST, m_host.toStdString().c_str());
    ssh_options_set(m_session, SSH_OPTIONS_LOG_VERBOSITY, &verbosity);
    ssh_options_set(m_session, SSH_OPTIONS_TIMEOUT, &timeout);

    if (!m_user.isEmpty()) {
      ssh_options_set(m_session, SSH_OPTIONS_USER, m_user.toStdString().c_str());
    }
    ssh_options_set(m_session, SSH_OPTIONS_PORT, &m_port);

    // Connect
    if (ssh_connect(m_session) != SSH_OK) {
      qWarning() << "SSH error: " << ssh_get_error(m_session);
      if (throwExceptions) {
        throw SSH_CONNECTION_ERROR;
      }
      else {
        return false;
      }
    }

    // Verify that host is known
    int state = ssh_is_server_known(m_session);
    switch (state) {
    case SSH_SERVER_KNOWN_OK:
      break;
    case SSH_SERVER_KNOWN_CHANGED:
    case SSH_SERVER_FOUND_OTHER:
    case SSH_SERVER_FILE_NOT_FOUND:
    case SSH_SERVER_NOT_KNOWN: {
      int hlen;
      unsigned char *hash = 0;
      char *hexa;
      hlen = ssh_get_pubkey_hash(m_session, &hash);
      hexa = ssh_get_hexa(hash, hlen);
      emit unknownHostKey(QString(hexa));
      if (throwExceptions) {
        throw SSH_UNKNOWN_HOST_ERROR;
      }
      else {
        return false;
      }
    }
    case SSH_SERVER_ERROR:
      qWarning() << "SSH error: " << ssh_get_error(m_session);
      if (throwExceptions) {
        throw SSH_UNKNOWN_ERROR;
      }
      else {
        return false;
      }
    }

    // Authenticate
    int rc;
    int method;

    // Try to authenticate
    rc = ssh_userauth_none(m_session, NULL);
    if (rc == SSH_AUTH_ERROR) {
      qWarning() << "SSH error: " << ssh_get_error(m_session);
      if (throwExceptions) {
        throw SSH_UNKNOWN_ERROR;
      }
      else {
        return false;
      }
    }

    method = ssh_auth_list(m_session);
    // while loop here is only so break will work. If execution gets
    // to the end of the loop, an exception is thrown.
    while (rc != SSH_AUTH_SUCCESS) {

      // Try to authenticate with public key first
      if (method & SSH_AUTH_METHOD_PUBLICKEY) {
        rc = ssh_userauth_autopubkey(m_session,
                                     m_user.toStdString().c_str());
        if (rc == SSH_AUTH_ERROR) {
          qWarning() << "Error during auth (pubkey)";
          qWarning() << "Error: " << ssh_get_error(m_session);
          if (throwExceptions) {
            throw SSH_UNKNOWN_ERROR;
          }
          else {
            return false;
          }
        } else if (rc == SSH_AUTH_SUCCESS) {
          break;
        }
      }

      // Try to authenticate with password
      if (method & SSH_AUTH_METHOD_PASSWORD) {
        rc = ssh_userauth_password(m_session,
                                   m_user.toStdString().c_str(),
                                   m_pass.toStdString().c_str());
        if (rc == SSH_AUTH_ERROR) {
          qWarning() << "Error during auth (passwd)";
          qWarning() << "Error: " << ssh_get_error(m_session);
          if (throwExceptions) {
            throw SSH_UNKNOWN_ERROR;
          }
          else {
            return false;
          }
        } else if (rc == SSH_AUTH_SUCCESS) {
          break;
        }
      }

      // One of the above should work, else throw an exception
      if (throwExceptions) {
        throw SSH_BAD_PASSWORD_ERROR;
      }
      else {
        return false;
      }
    }

    // Open shell channel
    if (m_shell) {
      channel_free(m_shell);
      m_shell = 0;
    }

    m_shell = channel_new(m_session);
    if (!m_shell) {
      qWarning() << "SSH error initializing shell: "
                 << ssh_get_error(m_session);
      if (throwExceptions) {
        throw SSH_UNKNOWN_ERROR;
      }
      else {
        return false;
      }
    }
    if (channel_open_session(m_shell) != SSH_OK) {
      qWarning() << "SSH error opening shell: "
                 << ssh_get_error(m_session);
      if (throwExceptions) {
        throw SSH_UNKNOWN_ERROR;
      }
      else {
        return false;
      }

    }
    if (channel_request_shell(m_shell) != SSH_OK) {
      qWarning() << "SSH error requesting shell: "
                 << ssh_get_error(m_session);
      if (throwExceptions) {
        throw SSH_UNKNOWN_ERROR;
      }
      else {
        return false;
      }
    }

    m_isValid = true;
    END;
    return true;
  }

  bool SSHConnection::execute(const QString &command,
                              QString &stdout_str,
                              QString &stderr_str,
                              int &exitcode) {
    QMutexLocker locker (&m_lock);
    return _execute(command, stdout_str, stderr_str, exitcode);
  }

  // No need to document this:
  /// @cond
  bool SSHConnection::_execute(const QString &command,
                               QString &stdout_str,
                               QString &stderr_str,
                               int &exitcode)
  {
    START;
    // Open new channel for exec
    ssh_channel channel = channel_new(m_session);
    if (!channel) {
      qWarning() << "SSH error: " << ssh_get_error(m_session);
      return false;
    }
    if (channel_open_session(channel) != SSH_OK) {
      qWarning() << "SSH error: " << ssh_get_error(m_session);
      return false;
    }

    // Execute command
    int ssh_exit = channel_request_exec(channel, command.toStdString().c_str());
    channel_send_eof(channel);

    if (ssh_exit == SSH_ERROR) {
      channel_close(channel);
      return false;
    }

    // Create string streams
    ostringstream ossout, osserr;

    // Read output
    char buffer[SSH_BUFFER_SIZE];
    int bytesAvail;
    // Wait three seconds for output
    int timeout = 3000;
    do {
      bytesAvail = channel_poll(channel, 0);
      if (bytesAvail == 0) {
        GS_MSLEEP(50);
        timeout -= 50;
      }
    }
    while (timeout > 0 && bytesAvail == 0);

    if (bytesAvail == SSH_ERROR) {
      qWarning() << "Poll returns error:" << ssh_get_error(m_session);
      channel_close(channel);
      channel_free(channel);
      END;
      return false;
    }

    while ((bytesAvail = channel_read(channel, buffer, sizeof(buffer), 0)) > 0) {
      ossout.write(buffer,bytesAvail);
    }
    stdout_str = QString(ossout.str().c_str());
    while ((bytesAvail = channel_read(channel, buffer, sizeof(buffer), 1)) > 0) {
      osserr.write(buffer,bytesAvail);
    }
    stderr_str = QString(osserr.str().c_str());

    exitcode = channel_get_exit_status(channel);

    channel_close(channel);
    channel_free(channel);
    END;
    return true;
  }
  /// @endcond

  // No need to document this:
  /// @cond
  sftp_session SSHConnection::_openSFTP()
  {
    sftp_session sftp = sftp_new(m_session);
    if(!sftp){
      qWarning() << "sftp error initialising channel" << endl
                 << ssh_get_error(m_session);
      return 0;
    }
    if(sftp_init(sftp) != SSH_OK){
      qWarning() << "error initialising sftp" << endl
                 << ssh_get_error(m_session);
      return 0;
    }
    return sftp;
  }
  /// @endcond

  bool SSHConnection::copyFileToServer(const QString & localpath,
                                       const QString & remotepath)
  {
    QMutexLocker locker (&m_lock);
    if (localpath.trimmed().isEmpty() || remotepath.trimmed().isEmpty()) {
      qWarning() << QString("Refusing to copy to/from empty path: '%1' to '%2'")
                    .arg(localpath, remotepath);
      return false;
    }
    return _copyFileToServer(localpath, remotepath);
  }

  // No need to document this:
  /// @cond
  bool SSHConnection::_copyFileToServer(const QString & localpath,
                                        const QString & remotepath)
  {
    START;

    sftp_session sftp = _openSFTP();
    if (!sftp) {
      qWarning() << "Could not create sftp channel.";
      return false;
    }

    // Create input file handle
    ifstream from (localpath.toStdString().c_str());
    if (!from.is_open()) {
      qWarning() << "Error opening file " << localpath << " for reading.";
      sftp_free(sftp);
      return false;
    }

    // Create output file handle
    sftp_file to = sftp_open(sftp,
                             remotepath.toStdString().c_str(),
                             O_WRONLY | O_CREAT | O_TRUNC,
                             0750);
    if (!to) {
      qWarning() << "Error opening file " << remotepath << " for writing.";
      sftp_free(sftp);
      return false;
    }

    // Create buffer
    int size = SSH_BUFFER_SIZE;
    char *buffer = new char [size];

    int readBytes;
    while (!from.eof()) {
      from.read(buffer, size);
      readBytes = from.gcount();
      if (sftp_write(to, buffer, readBytes) != readBytes) {
        qWarning() << "Error writing to " << remotepath;
        from.close();
        sftp_close(to);
        sftp_free(sftp);
        delete[] buffer;
        return false;
      }
    }
    from.close();
    sftp_close(to);
    sftp_free(sftp);
    delete[] buffer;
    END;
    return true;
  }
  /// @endcond

  bool SSHConnection::copyFileFromServer(const QString & remotepath,
                                         const QString & localpath)
  {
    QMutexLocker locker (&m_lock);
    if (localpath.trimmed().isEmpty() || remotepath.trimmed().isEmpty()) {
      qWarning() << QString("Refusing to copy to/from empty path: '%2' to '%1'")
                    .arg(localpath, remotepath);
      return false;
    }
    return _copyFileFromServer(remotepath, localpath);
  }

  // No need to document this:
  /// @cond
  bool SSHConnection::_copyFileFromServer(const QString & remotepath,
                                          const QString & localpath)
  {
    START;
    sftp_session sftp = _openSFTP();
    if (!sftp) {
      qWarning() << "Could not create sftp channel.";
      return false;
    }

    // Open remote file
    sftp_file from = sftp_open(sftp,
                               remotepath.toStdString().c_str(),
                               O_RDONLY,
                               0);
    if(!from){
      qWarning() << "Error opening file " << remotepath << " for reading.";
      sftp_free(sftp);
      return false;
    }

    // Open local file
    ofstream to (localpath.toStdString().c_str());
    if (!to.is_open()) {
      qWarning() << "Error opening file " << localpath << " for writing.";
      sftp_close(from);
      sftp_free(sftp);
      return false;
    }

    // Create buffer
    char *buffer = new char [SSH_BUFFER_SIZE];

    int readBytes;
    while ((readBytes = sftp_read(from, buffer, SSH_BUFFER_SIZE)) > 0) {
      to.write(buffer,readBytes);
      if (to.bad()) {
        qWarning() << "Error writing to " << localpath;
        to.close();
        sftp_close(from);
        sftp_free(sftp);
        delete[] buffer;
        return false;
      }
    }
    to.close();
    sftp_close(from);
    sftp_free(sftp);
    delete[] buffer;
    END;
    return true;
  }
  /// @endcond

  bool SSHConnection::readRemoteFile(const QString &filename,
                                     QString &contents)
  {
    QMutexLocker locker (&m_lock);
    if (filename.trimmed().isEmpty()) {
      qWarning() << QString("Refusing to read empty filename: '%1'")
                    .arg(filename);
      return false;
    }
    return _readRemoteFile(filename, contents);
  }

  // No need to document this:
  /// @cond
  bool SSHConnection::_readRemoteFile(const QString &filename,
                                      QString &contents)
  {
    START;

    sftp_session sftp = _openSFTP();
    if (!sftp) {
      qWarning() << "Could not create sftp channel.";
      return false;
    }

    // Open remote file
    sftp_file from = sftp_open(sftp,
                               filename.toStdString().c_str(),
                               O_RDONLY,
                               0);
    if(!from){
      qWarning() << "Error opening file " << filename << " for reading.";
      sftp_free(sftp);
      return false;
    }

    // Create buffer
    char *buffer = new char [SSH_BUFFER_SIZE];

    // Setup output stringstream
    ostringstream oss;

    int readBytes;
    while ((readBytes = sftp_read(from, buffer, SSH_BUFFER_SIZE)) > 0) {
      oss.write(buffer,readBytes);
    }
    sftp_close(from);
    contents = QString(oss.str().c_str());
    sftp_free(sftp);
    delete[] buffer;
    END;
    return true;
  }
  /// @endcond

  bool SSHConnection::removeRemoteFile(const QString &filename)
  {
    QMutexLocker locker (&m_lock);
    if (filename.trimmed().isEmpty()) {
      qWarning() << QString("Refusing to remove empty filename: '%1'")
                    .arg(filename);
      return false;
    }
    return _removeRemoteFile(filename);
  }

  // No need to document this:
  /// @cond
  bool SSHConnection::_removeRemoteFile(const QString &filename)
  {
    START;

    sftp_session sftp = _openSFTP();
    if (!sftp) {
      qWarning() << "Could not create sftp channel.";
      return false;
    }

    if (sftp_unlink(sftp,
                    filename.toStdString().c_str())
        != 0) {
      qWarning() << "Error removing remote file " << filename;
      sftp_free(sftp);
      return false;
    }
    END;
    sftp_free(sftp);
    return true;
  }
  /// @endcond

  bool SSHConnection::copyDirectoryToServer(const QString & local,
                                            const QString & remote)
  {
    QMutexLocker locker (&m_lock);
    if (local.trimmed().isEmpty() || remote.trimmed().isEmpty()) {
      qWarning() << QString("Refusing to copy to/from empty path: '%1' to '%2'")
                    .arg(local, remote);
      return false;
    }
    return _copyDirectoryToServer(local, remote);
  }

  // No need to document this:
  /// @cond
  bool SSHConnection::_copyDirectoryToServer(const QString & local,
                                             const QString & remote)
  {
    START;

    // Add trailing slashes:
    QString localpath = local + "/";
    QString remotepath = remote + "/";

    // Open local dir
    QDir locdir (localpath);
    if (!locdir.exists()) {
      qWarning() << "Could not open local directory " << localpath;
      return false;
    }

    // Get listing of all items to copy
    QStringList directories = locdir.entryList(QDir::AllDirs |
                                               QDir::NoDotAndDotDot,
                                               QDir::Name);
    QStringList files = locdir.entryList(QDir::Files, QDir::Name);

    sftp_session sftp = _openSFTP();
    if (!sftp) {
      qWarning() << "Could not create sftp channel.";
      return false;
    }

    // Create remote directory:
    sftp_mkdir(sftp,
               remotepath.toStdString().c_str(),
               0750);

    // Recurse over directories and files (depth-first)
    QStringList::const_iterator dir, file;
    for (dir = directories.begin(); dir != directories.end(); dir++) {
      // qDebug() << "Copying " << localpath + (*dir) << " to "
      //          << remotepath + (*dir);
      if (!_copyDirectoryToServer(localpath + (*dir),
                                  remotepath + (*dir))) {
        qWarning() << "Error copying " << localpath + (*dir) << " to "
                   << remotepath + (*dir);
        sftp_free(sftp);
        return false;
      }
    }
    for (file = files.begin(); file != files.end(); file++) {
      // qDebug() << "Copying " << localpath + (*file) << " to "
      //            << remotepath + (*file);
      if (!_copyFileToServer(localpath + (*file),
                             remotepath + (*file))) {
        qWarning() << "Error copying " << localpath + (*file) << " to "
                   << remotepath + (*file);
        sftp_free(sftp);
        return false;
      }
    }
    sftp_free(sftp);
    END;
    return true;
  }
  /// @endcond

  bool SSHConnection::copyDirectoryFromServer(const QString & remote,
                                              const QString & local)
  {
    QMutexLocker locker (&m_lock);
    if (local.trimmed().isEmpty() || remote.trimmed().isEmpty()) {
      qWarning() << QString("Refusing to copy to/from empty path: '%2' to '%1'")
                    .arg(local, remote);
      return false;
    }
    return _copyDirectoryFromServer(remote, local);
  }

  // No need to document this:
  /// @cond
  bool SSHConnection::_copyDirectoryFromServer(const QString & remote,
                                               const QString & local)
  {
    START;
    // Add trailing slashes:
    QString localpath = local + "/";
    QString remotepath = remote + "/";

    sftp_dir dir;
    sftp_attributes file;
    sftp_session sftp = _openSFTP();
    if (!sftp) {
      qWarning() << "Could not create sftp channel.";
      return false;
    }

    // Open remote directory
    dir = sftp_opendir(sftp, remotepath.toStdString().c_str());
    if (!dir) {
      qWarning() << "Could not open remote directory " << remotepath
                 << ":\n\t" << ssh_get_error(m_session);
      sftp_free(sftp);
      return false;
    }

    // Create local directory
    QDir locdir;
    if (!locdir.mkpath(localpath)) {
      qWarning() << "Could not create local directory " << localpath;
      sftp_free(sftp);
      return false;
    }

    // Handle each object in the directory:
    while ((file = sftp_readdir(sftp,dir))) {
      if (strcmp(file->name, ".") == 0 ||
          strcmp(file->name, "..") == 0 ) {
        continue;
      }

      switch (file->type) {
      case SSH_FILEXFER_TYPE_DIRECTORY:
        if (!_copyDirectoryFromServer(remotepath + file->name,
                                      localpath + file->name)) {
          sftp_attributes_free(file);
          sftp_free(sftp);
          return false;
        }
        break;
      default:
        if (!_copyFileFromServer(remotepath + file->name,
                                 localpath + file->name)) {
          sftp_attributes_free(file);
          sftp_free(sftp);
          return false;
        }
        break;
      }
      sftp_attributes_free(file);
    }

    // Check for errors
    if ( !sftp_dir_eof(dir) && sftp_closedir(dir) == SSH_ERROR ) {
      qWarning() << "Error copying \'" << remotepath << "\' to \'" << localpath
                 << "\': " << ssh_get_error(m_session);
      sftp_free(sftp);
      return false;
    }
    END;
    sftp_free(sftp);
    return true;
  }
  /// @endcond

  bool SSHConnection::readRemoteDirectoryContents(const QString & path,
                                                  QStringList & contents)
  {
    QMutexLocker locker (&m_lock);
    if (path.trimmed().isEmpty()) {
      qWarning() << QString("Refusing to read empty path contents: '%1'")
                    .arg(path);
      return false;
    }
    return _readRemoteDirectoryContents(path, contents);
  }

  // No need to document this:
  /// @cond
  bool SSHConnection::_readRemoteDirectoryContents(const QString & path,
                                                   QStringList & contents)
  {
    START;

    QString remotepath = path + "/";
    sftp_dir dir;
    sftp_attributes file;
    contents.clear();

    sftp_session sftp = _openSFTP();
    if (!sftp) {
      qWarning() << "Could not create sftp channel.";
      return false;
    }

    // Open remote directory
    dir = sftp_opendir(sftp, remotepath.toStdString().c_str());
    if (!dir) {
      qWarning() << "Could not open remote directory " << remotepath
                 << ":\n\t" << ssh_get_error(m_session);
      sftp_free(sftp);
      return false;
    }

    // Handle each object in the directory:
    QStringList tmp;
    while ((file = sftp_readdir(sftp,dir))) {
      if (strcmp(file->name, ".") == 0 ||
          strcmp(file->name, "..") == 0 ) {
        continue;
      }
      switch (file->type) {
      case SSH_FILEXFER_TYPE_DIRECTORY:
        contents << remotepath + file->name + "/";
        if (!_readRemoteDirectoryContents(remotepath + file->name,
                                          tmp)) {
          sftp_attributes_free(file);
          sftp_free(sftp);
          return false;
        }
        contents << tmp;
        break;
      default:
        contents << remotepath + file->name;
        break;
      }
      sftp_attributes_free(file);
    }

    // Check for errors
    if ( !sftp_dir_eof(dir) && sftp_closedir(dir) == SSH_ERROR ) {
      qWarning() << "Error reading contents of \'" << remotepath
                 << "\': " << ssh_get_error(m_session);
      sftp_free(sftp);
      return false;
    }
    END;
    sftp_free(sftp);
    return true;
  }
  /// @endcond

  bool SSHConnection::removeRemoteDirectory(const QString & path,
                                            bool onlyDeleteContents)
  {
    QMutexLocker locker (&m_lock);
    if (path.trimmed().isEmpty()) {
      qWarning() << QString("Refusing to remove empty path: '%1'")
                    .arg(path);
      return false;
    }
    return _removeRemoteDirectory(path, onlyDeleteContents);
  }

  // No need to document this:
  /// @cond
  bool SSHConnection::_removeRemoteDirectory(const QString & path,
                                            bool onlyDeleteContents)
  {
    START;

    QString remotepath = path + "/";
    sftp_dir dir;
    sftp_attributes file;
    bool ok = true;

    sftp_session sftp = _openSFTP();
    if (!sftp) {
      qWarning() << "Could not create sftp channel.";
      return false;
    }

    // Open remote directory
    dir = sftp_opendir(sftp, remotepath.toStdString().c_str());
    if (!dir) {
      qWarning() << "Could not open remote directory " << remotepath
                 << ":\n\t" << ssh_get_error(m_session);
      sftp_free(sftp);
      return false;
    }

    // Handle each object in the directory:
    while ((file = sftp_readdir(sftp,dir))) {
      if (strcmp(file->name, ".") == 0 ||
          strcmp(file->name, "..") == 0 ) {
        continue;
      }
      switch (file->type) {
      case SSH_FILEXFER_TYPE_DIRECTORY:
        if (!_removeRemoteDirectory(remotepath + file->name, false)) {
          qWarning() << "Could not remove remote directory"
                     << remotepath + file->name;
          ok = false;
        }
        break;
      default:
        if (!_removeRemoteFile(remotepath + file->name)) {
          qWarning() << "Could not remove remote file: "
                     << remotepath + file->name;
          ok = false;
        }
        break;
      }
      sftp_attributes_free(file);
    }

    // Check for errors
    if ( !sftp_dir_eof(dir) && sftp_closedir(dir) == SSH_ERROR ) {
      qWarning() << "Error reading contents of \'" << remotepath
                 << "\': " << ssh_get_error(m_session);
      sftp_free(sftp);
      return false;
    }
    if ( !ok ) {
      qWarning() << "Some files could not be removed from "
                 << remotepath;
      sftp_free(sftp);
      return false;
    }

    // Finally remove directory if asked
    if (!onlyDeleteContents) {
      if (sftp_rmdir(sftp,
                     remotepath.toStdString().c_str())
          == SSH_ERROR) {
        qWarning() << "Error removing remote directory " << remotepath
                   << ": " << ssh_get_error(m_session);
        sftp_free(sftp);
        return false;
      }
    }
    sftp_free(sftp);
    END;
    return true;
  }
  /// @endcond

  bool SSHConnection::addKeyToKnownHosts(const QString &host, unsigned int port)
  {
    // Create session
    ssh_session session = ssh_new();
    if (!session) {
      return false;
    }

    // Set options
    int verbosity = SSH_LOG_NOLOG;
    int timeout = 5; // timeout in sec

    ssh_options_set(session, SSH_OPTIONS_HOST, host.toStdString().c_str());
    ssh_options_set(session, SSH_OPTIONS_LOG_VERBOSITY, &verbosity);
    ssh_options_set(session, SSH_OPTIONS_TIMEOUT, &timeout);
    ssh_options_set(session, SSH_OPTIONS_PORT, &port);

    // Connect
    if (ssh_connect(session) != SSH_OK) {
      qWarning() << "SSH error: " << ssh_get_error(session);
      ssh_free(session);
      return false;
    }

    if (ssh_write_knownhost(session) < 0) {
      ssh_free(session);
      return false;
    }

    ssh_free(session);
    return true;
  }

=======
>>>>>>> 21607021
} // end namespace GlobalSearch

#endif // ENABLE_SSH<|MERGE_RESOLUTION|>--- conflicted
+++ resolved
@@ -31,99 +31,6 @@
 
   SSHConnection::~SSHConnection()
   {
-<<<<<<< HEAD
-    START;
-    disconnectSession();
-    END;
-  }
-
-  bool SSHConnection::isConnected()
-  {
-    if (!m_session || !m_shell ||
-        channel_is_closed(m_shell) || channel_is_eof(m_shell) ) {
-      qWarning() << "SSHConnection is not connected: one or more required channels are not initialized.";
-      return false;
-    };
-
-    QMutexLocker locker (&m_lock);
-    START;
-
-    // Attempt to execute "echo ok" on the host to test if everything
-    // is working properly
-    const char *command = "echo ok\n";
-    if (channel_write(m_shell, command, sizeof(command)) == SSH_ERROR) {
-      qWarning() << "SSHConnection is not connected: cannot write to shell; "
-                 << ssh_get_error(m_session);
-      return false;
-    }
-
-    // Set a three second timeout, check every 50 ms for new data.
-    int bytesAvail;
-    int timeout = 3000;
-    do {
-      // Poll for number of bytes available
-      bytesAvail = channel_poll(m_shell, 0);
-      if (bytesAvail == SSH_ERROR) {
-        qWarning() << "SSHConnection::isConnected(): server returns an error; "
-                   << ssh_get_error(m_session);
-        return false;
-      }
-      // Sleep for 50 ms if no data yet.
-      if (bytesAvail <= 0) {
-        GS_MSLEEP(50);
-        timeout -= 50;
-      }
-    }
-    while (timeout >= 0 && bytesAvail <= 0);
-    // Timeout case
-    if (timeout < 0 && bytesAvail == 0) {
-      qWarning() << "SSHConnection::isConnected(): server timeout.";
-      return false;
-    }
-    // Anything else but "3" is an error
-    else if (bytesAvail != 3) {
-      qWarning() << "SSHConnection::isConnected(): server returns a bizarre poll value: "
-                 << bytesAvail << "; " << ssh_get_error(m_session);
-      return false;
-    }
-
-    // Read output
-    ostringstream ossout;
-    char buffer[SSH_BUFFER_SIZE];
-    int len;
-    while ((len = channel_read(m_shell,
-                               buffer,
-                               (bytesAvail < SSH_BUFFER_SIZE) ? bytesAvail : SSH_BUFFER_SIZE,
-                               0)) > 0) {
-      ossout.write(buffer,len);
-      // Poll for number of bytes available using a 1 second timeout in case the stack is full.
-      timeout = 1000;
-      do {
-        bytesAvail = channel_poll(m_shell, 0);
-        if (bytesAvail == SSH_ERROR) {
-          qWarning() << "SSHConnection::_isConnected: server returns an error; "
-                     << ssh_get_error(m_session);
-          return false;
-        }
-        if (bytesAvail <= 0) {
-          GS_MSLEEP(50);
-          timeout -= 50;
-        }
-      }
-      while (timeout >= 0 && bytesAvail <= 0);
-    }
-
-    // Test output
-    if (!strcmp(ossout.str().c_str(), "ok")) {
-      qWarning() << "SSH error: 'echo ok' on the host returned: "
-                 << ossout.str().c_str();
-      return false;
-    }
-
-    END;
-    return true;
-=======
->>>>>>> 21607021
   }
 
   void SSHConnection::setLoginDetails(const QString &host,
@@ -137,917 +44,6 @@
     m_port = port;
   }
 
-<<<<<<< HEAD
-
-  bool SSHConnection::disconnectSession()
-  {
-    QMutexLocker locker (&m_lock);
-    START;
-
-    if (m_shell)
-      channel_free(m_shell);
-    m_shell = 0;
-
-    if (m_session)
-      ssh_free(m_session);
-    m_session = 0;
-
-    m_isValid = false;
-    END;
-    return true;
-  }
-
-  bool SSHConnection::reconnectSession(bool throwExceptions)
-  {
-    START;
-    if (!disconnectSession()) return false;
-    if (!connectSession(throwExceptions)) return false;
-    END;
-    return true;
-  }
-
-  bool SSHConnection::connectSession(bool throwExceptions)
-  {
-    QMutexLocker locker (&m_lock);
-    // Create session
-    m_session = ssh_new();
-    if (!m_session) {
-      if (throwExceptions) {
-        throw SSH_UNKNOWN_ERROR;
-      }
-      else {
-        return false;
-      }
-    }
-
-    // Set options
-    int verbosity = SSH_LOG_NOLOG;
-    //int verbosity = SSH_LOG_PROTOCOL;
-    //int verbosity = SSH_LOG_PACKET;
-    int timeout = 5; // timeout in sec
-
-    ssh_options_set(m_session, SSH_OPTIONS_HOST, m_host.toStdString().c_str());
-    ssh_options_set(m_session, SSH_OPTIONS_LOG_VERBOSITY, &verbosity);
-    ssh_options_set(m_session, SSH_OPTIONS_TIMEOUT, &timeout);
-
-    if (!m_user.isEmpty()) {
-      ssh_options_set(m_session, SSH_OPTIONS_USER, m_user.toStdString().c_str());
-    }
-    ssh_options_set(m_session, SSH_OPTIONS_PORT, &m_port);
-
-    // Connect
-    if (ssh_connect(m_session) != SSH_OK) {
-      qWarning() << "SSH error: " << ssh_get_error(m_session);
-      if (throwExceptions) {
-        throw SSH_CONNECTION_ERROR;
-      }
-      else {
-        return false;
-      }
-    }
-
-    // Verify that host is known
-    int state = ssh_is_server_known(m_session);
-    switch (state) {
-    case SSH_SERVER_KNOWN_OK:
-      break;
-    case SSH_SERVER_KNOWN_CHANGED:
-    case SSH_SERVER_FOUND_OTHER:
-    case SSH_SERVER_FILE_NOT_FOUND:
-    case SSH_SERVER_NOT_KNOWN: {
-      int hlen;
-      unsigned char *hash = 0;
-      char *hexa;
-      hlen = ssh_get_pubkey_hash(m_session, &hash);
-      hexa = ssh_get_hexa(hash, hlen);
-      emit unknownHostKey(QString(hexa));
-      if (throwExceptions) {
-        throw SSH_UNKNOWN_HOST_ERROR;
-      }
-      else {
-        return false;
-      }
-    }
-    case SSH_SERVER_ERROR:
-      qWarning() << "SSH error: " << ssh_get_error(m_session);
-      if (throwExceptions) {
-        throw SSH_UNKNOWN_ERROR;
-      }
-      else {
-        return false;
-      }
-    }
-
-    // Authenticate
-    int rc;
-    int method;
-
-    // Try to authenticate
-    rc = ssh_userauth_none(m_session, NULL);
-    if (rc == SSH_AUTH_ERROR) {
-      qWarning() << "SSH error: " << ssh_get_error(m_session);
-      if (throwExceptions) {
-        throw SSH_UNKNOWN_ERROR;
-      }
-      else {
-        return false;
-      }
-    }
-
-    method = ssh_auth_list(m_session);
-    // while loop here is only so break will work. If execution gets
-    // to the end of the loop, an exception is thrown.
-    while (rc != SSH_AUTH_SUCCESS) {
-
-      // Try to authenticate with public key first
-      if (method & SSH_AUTH_METHOD_PUBLICKEY) {
-        rc = ssh_userauth_autopubkey(m_session,
-                                     m_user.toStdString().c_str());
-        if (rc == SSH_AUTH_ERROR) {
-          qWarning() << "Error during auth (pubkey)";
-          qWarning() << "Error: " << ssh_get_error(m_session);
-          if (throwExceptions) {
-            throw SSH_UNKNOWN_ERROR;
-          }
-          else {
-            return false;
-          }
-        } else if (rc == SSH_AUTH_SUCCESS) {
-          break;
-        }
-      }
-
-      // Try to authenticate with password
-      if (method & SSH_AUTH_METHOD_PASSWORD) {
-        rc = ssh_userauth_password(m_session,
-                                   m_user.toStdString().c_str(),
-                                   m_pass.toStdString().c_str());
-        if (rc == SSH_AUTH_ERROR) {
-          qWarning() << "Error during auth (passwd)";
-          qWarning() << "Error: " << ssh_get_error(m_session);
-          if (throwExceptions) {
-            throw SSH_UNKNOWN_ERROR;
-          }
-          else {
-            return false;
-          }
-        } else if (rc == SSH_AUTH_SUCCESS) {
-          break;
-        }
-      }
-
-      // One of the above should work, else throw an exception
-      if (throwExceptions) {
-        throw SSH_BAD_PASSWORD_ERROR;
-      }
-      else {
-        return false;
-      }
-    }
-
-    // Open shell channel
-    if (m_shell) {
-      channel_free(m_shell);
-      m_shell = 0;
-    }
-
-    m_shell = channel_new(m_session);
-    if (!m_shell) {
-      qWarning() << "SSH error initializing shell: "
-                 << ssh_get_error(m_session);
-      if (throwExceptions) {
-        throw SSH_UNKNOWN_ERROR;
-      }
-      else {
-        return false;
-      }
-    }
-    if (channel_open_session(m_shell) != SSH_OK) {
-      qWarning() << "SSH error opening shell: "
-                 << ssh_get_error(m_session);
-      if (throwExceptions) {
-        throw SSH_UNKNOWN_ERROR;
-      }
-      else {
-        return false;
-      }
-
-    }
-    if (channel_request_shell(m_shell) != SSH_OK) {
-      qWarning() << "SSH error requesting shell: "
-                 << ssh_get_error(m_session);
-      if (throwExceptions) {
-        throw SSH_UNKNOWN_ERROR;
-      }
-      else {
-        return false;
-      }
-    }
-
-    m_isValid = true;
-    END;
-    return true;
-  }
-
-  bool SSHConnection::execute(const QString &command,
-                              QString &stdout_str,
-                              QString &stderr_str,
-                              int &exitcode) {
-    QMutexLocker locker (&m_lock);
-    return _execute(command, stdout_str, stderr_str, exitcode);
-  }
-
-  // No need to document this:
-  /// @cond
-  bool SSHConnection::_execute(const QString &command,
-                               QString &stdout_str,
-                               QString &stderr_str,
-                               int &exitcode)
-  {
-    START;
-    // Open new channel for exec
-    ssh_channel channel = channel_new(m_session);
-    if (!channel) {
-      qWarning() << "SSH error: " << ssh_get_error(m_session);
-      return false;
-    }
-    if (channel_open_session(channel) != SSH_OK) {
-      qWarning() << "SSH error: " << ssh_get_error(m_session);
-      return false;
-    }
-
-    // Execute command
-    int ssh_exit = channel_request_exec(channel, command.toStdString().c_str());
-    channel_send_eof(channel);
-
-    if (ssh_exit == SSH_ERROR) {
-      channel_close(channel);
-      return false;
-    }
-
-    // Create string streams
-    ostringstream ossout, osserr;
-
-    // Read output
-    char buffer[SSH_BUFFER_SIZE];
-    int bytesAvail;
-    // Wait three seconds for output
-    int timeout = 3000;
-    do {
-      bytesAvail = channel_poll(channel, 0);
-      if (bytesAvail == 0) {
-        GS_MSLEEP(50);
-        timeout -= 50;
-      }
-    }
-    while (timeout > 0 && bytesAvail == 0);
-
-    if (bytesAvail == SSH_ERROR) {
-      qWarning() << "Poll returns error:" << ssh_get_error(m_session);
-      channel_close(channel);
-      channel_free(channel);
-      END;
-      return false;
-    }
-
-    while ((bytesAvail = channel_read(channel, buffer, sizeof(buffer), 0)) > 0) {
-      ossout.write(buffer,bytesAvail);
-    }
-    stdout_str = QString(ossout.str().c_str());
-    while ((bytesAvail = channel_read(channel, buffer, sizeof(buffer), 1)) > 0) {
-      osserr.write(buffer,bytesAvail);
-    }
-    stderr_str = QString(osserr.str().c_str());
-
-    exitcode = channel_get_exit_status(channel);
-
-    channel_close(channel);
-    channel_free(channel);
-    END;
-    return true;
-  }
-  /// @endcond
-
-  // No need to document this:
-  /// @cond
-  sftp_session SSHConnection::_openSFTP()
-  {
-    sftp_session sftp = sftp_new(m_session);
-    if(!sftp){
-      qWarning() << "sftp error initialising channel" << endl
-                 << ssh_get_error(m_session);
-      return 0;
-    }
-    if(sftp_init(sftp) != SSH_OK){
-      qWarning() << "error initialising sftp" << endl
-                 << ssh_get_error(m_session);
-      return 0;
-    }
-    return sftp;
-  }
-  /// @endcond
-
-  bool SSHConnection::copyFileToServer(const QString & localpath,
-                                       const QString & remotepath)
-  {
-    QMutexLocker locker (&m_lock);
-    if (localpath.trimmed().isEmpty() || remotepath.trimmed().isEmpty()) {
-      qWarning() << QString("Refusing to copy to/from empty path: '%1' to '%2'")
-                    .arg(localpath, remotepath);
-      return false;
-    }
-    return _copyFileToServer(localpath, remotepath);
-  }
-
-  // No need to document this:
-  /// @cond
-  bool SSHConnection::_copyFileToServer(const QString & localpath,
-                                        const QString & remotepath)
-  {
-    START;
-
-    sftp_session sftp = _openSFTP();
-    if (!sftp) {
-      qWarning() << "Could not create sftp channel.";
-      return false;
-    }
-
-    // Create input file handle
-    ifstream from (localpath.toStdString().c_str());
-    if (!from.is_open()) {
-      qWarning() << "Error opening file " << localpath << " for reading.";
-      sftp_free(sftp);
-      return false;
-    }
-
-    // Create output file handle
-    sftp_file to = sftp_open(sftp,
-                             remotepath.toStdString().c_str(),
-                             O_WRONLY | O_CREAT | O_TRUNC,
-                             0750);
-    if (!to) {
-      qWarning() << "Error opening file " << remotepath << " for writing.";
-      sftp_free(sftp);
-      return false;
-    }
-
-    // Create buffer
-    int size = SSH_BUFFER_SIZE;
-    char *buffer = new char [size];
-
-    int readBytes;
-    while (!from.eof()) {
-      from.read(buffer, size);
-      readBytes = from.gcount();
-      if (sftp_write(to, buffer, readBytes) != readBytes) {
-        qWarning() << "Error writing to " << remotepath;
-        from.close();
-        sftp_close(to);
-        sftp_free(sftp);
-        delete[] buffer;
-        return false;
-      }
-    }
-    from.close();
-    sftp_close(to);
-    sftp_free(sftp);
-    delete[] buffer;
-    END;
-    return true;
-  }
-  /// @endcond
-
-  bool SSHConnection::copyFileFromServer(const QString & remotepath,
-                                         const QString & localpath)
-  {
-    QMutexLocker locker (&m_lock);
-    if (localpath.trimmed().isEmpty() || remotepath.trimmed().isEmpty()) {
-      qWarning() << QString("Refusing to copy to/from empty path: '%2' to '%1'")
-                    .arg(localpath, remotepath);
-      return false;
-    }
-    return _copyFileFromServer(remotepath, localpath);
-  }
-
-  // No need to document this:
-  /// @cond
-  bool SSHConnection::_copyFileFromServer(const QString & remotepath,
-                                          const QString & localpath)
-  {
-    START;
-    sftp_session sftp = _openSFTP();
-    if (!sftp) {
-      qWarning() << "Could not create sftp channel.";
-      return false;
-    }
-
-    // Open remote file
-    sftp_file from = sftp_open(sftp,
-                               remotepath.toStdString().c_str(),
-                               O_RDONLY,
-                               0);
-    if(!from){
-      qWarning() << "Error opening file " << remotepath << " for reading.";
-      sftp_free(sftp);
-      return false;
-    }
-
-    // Open local file
-    ofstream to (localpath.toStdString().c_str());
-    if (!to.is_open()) {
-      qWarning() << "Error opening file " << localpath << " for writing.";
-      sftp_close(from);
-      sftp_free(sftp);
-      return false;
-    }
-
-    // Create buffer
-    char *buffer = new char [SSH_BUFFER_SIZE];
-
-    int readBytes;
-    while ((readBytes = sftp_read(from, buffer, SSH_BUFFER_SIZE)) > 0) {
-      to.write(buffer,readBytes);
-      if (to.bad()) {
-        qWarning() << "Error writing to " << localpath;
-        to.close();
-        sftp_close(from);
-        sftp_free(sftp);
-        delete[] buffer;
-        return false;
-      }
-    }
-    to.close();
-    sftp_close(from);
-    sftp_free(sftp);
-    delete[] buffer;
-    END;
-    return true;
-  }
-  /// @endcond
-
-  bool SSHConnection::readRemoteFile(const QString &filename,
-                                     QString &contents)
-  {
-    QMutexLocker locker (&m_lock);
-    if (filename.trimmed().isEmpty()) {
-      qWarning() << QString("Refusing to read empty filename: '%1'")
-                    .arg(filename);
-      return false;
-    }
-    return _readRemoteFile(filename, contents);
-  }
-
-  // No need to document this:
-  /// @cond
-  bool SSHConnection::_readRemoteFile(const QString &filename,
-                                      QString &contents)
-  {
-    START;
-
-    sftp_session sftp = _openSFTP();
-    if (!sftp) {
-      qWarning() << "Could not create sftp channel.";
-      return false;
-    }
-
-    // Open remote file
-    sftp_file from = sftp_open(sftp,
-                               filename.toStdString().c_str(),
-                               O_RDONLY,
-                               0);
-    if(!from){
-      qWarning() << "Error opening file " << filename << " for reading.";
-      sftp_free(sftp);
-      return false;
-    }
-
-    // Create buffer
-    char *buffer = new char [SSH_BUFFER_SIZE];
-
-    // Setup output stringstream
-    ostringstream oss;
-
-    int readBytes;
-    while ((readBytes = sftp_read(from, buffer, SSH_BUFFER_SIZE)) > 0) {
-      oss.write(buffer,readBytes);
-    }
-    sftp_close(from);
-    contents = QString(oss.str().c_str());
-    sftp_free(sftp);
-    delete[] buffer;
-    END;
-    return true;
-  }
-  /// @endcond
-
-  bool SSHConnection::removeRemoteFile(const QString &filename)
-  {
-    QMutexLocker locker (&m_lock);
-    if (filename.trimmed().isEmpty()) {
-      qWarning() << QString("Refusing to remove empty filename: '%1'")
-                    .arg(filename);
-      return false;
-    }
-    return _removeRemoteFile(filename);
-  }
-
-  // No need to document this:
-  /// @cond
-  bool SSHConnection::_removeRemoteFile(const QString &filename)
-  {
-    START;
-
-    sftp_session sftp = _openSFTP();
-    if (!sftp) {
-      qWarning() << "Could not create sftp channel.";
-      return false;
-    }
-
-    if (sftp_unlink(sftp,
-                    filename.toStdString().c_str())
-        != 0) {
-      qWarning() << "Error removing remote file " << filename;
-      sftp_free(sftp);
-      return false;
-    }
-    END;
-    sftp_free(sftp);
-    return true;
-  }
-  /// @endcond
-
-  bool SSHConnection::copyDirectoryToServer(const QString & local,
-                                            const QString & remote)
-  {
-    QMutexLocker locker (&m_lock);
-    if (local.trimmed().isEmpty() || remote.trimmed().isEmpty()) {
-      qWarning() << QString("Refusing to copy to/from empty path: '%1' to '%2'")
-                    .arg(local, remote);
-      return false;
-    }
-    return _copyDirectoryToServer(local, remote);
-  }
-
-  // No need to document this:
-  /// @cond
-  bool SSHConnection::_copyDirectoryToServer(const QString & local,
-                                             const QString & remote)
-  {
-    START;
-
-    // Add trailing slashes:
-    QString localpath = local + "/";
-    QString remotepath = remote + "/";
-
-    // Open local dir
-    QDir locdir (localpath);
-    if (!locdir.exists()) {
-      qWarning() << "Could not open local directory " << localpath;
-      return false;
-    }
-
-    // Get listing of all items to copy
-    QStringList directories = locdir.entryList(QDir::AllDirs |
-                                               QDir::NoDotAndDotDot,
-                                               QDir::Name);
-    QStringList files = locdir.entryList(QDir::Files, QDir::Name);
-
-    sftp_session sftp = _openSFTP();
-    if (!sftp) {
-      qWarning() << "Could not create sftp channel.";
-      return false;
-    }
-
-    // Create remote directory:
-    sftp_mkdir(sftp,
-               remotepath.toStdString().c_str(),
-               0750);
-
-    // Recurse over directories and files (depth-first)
-    QStringList::const_iterator dir, file;
-    for (dir = directories.begin(); dir != directories.end(); dir++) {
-      // qDebug() << "Copying " << localpath + (*dir) << " to "
-      //          << remotepath + (*dir);
-      if (!_copyDirectoryToServer(localpath + (*dir),
-                                  remotepath + (*dir))) {
-        qWarning() << "Error copying " << localpath + (*dir) << " to "
-                   << remotepath + (*dir);
-        sftp_free(sftp);
-        return false;
-      }
-    }
-    for (file = files.begin(); file != files.end(); file++) {
-      // qDebug() << "Copying " << localpath + (*file) << " to "
-      //            << remotepath + (*file);
-      if (!_copyFileToServer(localpath + (*file),
-                             remotepath + (*file))) {
-        qWarning() << "Error copying " << localpath + (*file) << " to "
-                   << remotepath + (*file);
-        sftp_free(sftp);
-        return false;
-      }
-    }
-    sftp_free(sftp);
-    END;
-    return true;
-  }
-  /// @endcond
-
-  bool SSHConnection::copyDirectoryFromServer(const QString & remote,
-                                              const QString & local)
-  {
-    QMutexLocker locker (&m_lock);
-    if (local.trimmed().isEmpty() || remote.trimmed().isEmpty()) {
-      qWarning() << QString("Refusing to copy to/from empty path: '%2' to '%1'")
-                    .arg(local, remote);
-      return false;
-    }
-    return _copyDirectoryFromServer(remote, local);
-  }
-
-  // No need to document this:
-  /// @cond
-  bool SSHConnection::_copyDirectoryFromServer(const QString & remote,
-                                               const QString & local)
-  {
-    START;
-    // Add trailing slashes:
-    QString localpath = local + "/";
-    QString remotepath = remote + "/";
-
-    sftp_dir dir;
-    sftp_attributes file;
-    sftp_session sftp = _openSFTP();
-    if (!sftp) {
-      qWarning() << "Could not create sftp channel.";
-      return false;
-    }
-
-    // Open remote directory
-    dir = sftp_opendir(sftp, remotepath.toStdString().c_str());
-    if (!dir) {
-      qWarning() << "Could not open remote directory " << remotepath
-                 << ":\n\t" << ssh_get_error(m_session);
-      sftp_free(sftp);
-      return false;
-    }
-
-    // Create local directory
-    QDir locdir;
-    if (!locdir.mkpath(localpath)) {
-      qWarning() << "Could not create local directory " << localpath;
-      sftp_free(sftp);
-      return false;
-    }
-
-    // Handle each object in the directory:
-    while ((file = sftp_readdir(sftp,dir))) {
-      if (strcmp(file->name, ".") == 0 ||
-          strcmp(file->name, "..") == 0 ) {
-        continue;
-      }
-
-      switch (file->type) {
-      case SSH_FILEXFER_TYPE_DIRECTORY:
-        if (!_copyDirectoryFromServer(remotepath + file->name,
-                                      localpath + file->name)) {
-          sftp_attributes_free(file);
-          sftp_free(sftp);
-          return false;
-        }
-        break;
-      default:
-        if (!_copyFileFromServer(remotepath + file->name,
-                                 localpath + file->name)) {
-          sftp_attributes_free(file);
-          sftp_free(sftp);
-          return false;
-        }
-        break;
-      }
-      sftp_attributes_free(file);
-    }
-
-    // Check for errors
-    if ( !sftp_dir_eof(dir) && sftp_closedir(dir) == SSH_ERROR ) {
-      qWarning() << "Error copying \'" << remotepath << "\' to \'" << localpath
-                 << "\': " << ssh_get_error(m_session);
-      sftp_free(sftp);
-      return false;
-    }
-    END;
-    sftp_free(sftp);
-    return true;
-  }
-  /// @endcond
-
-  bool SSHConnection::readRemoteDirectoryContents(const QString & path,
-                                                  QStringList & contents)
-  {
-    QMutexLocker locker (&m_lock);
-    if (path.trimmed().isEmpty()) {
-      qWarning() << QString("Refusing to read empty path contents: '%1'")
-                    .arg(path);
-      return false;
-    }
-    return _readRemoteDirectoryContents(path, contents);
-  }
-
-  // No need to document this:
-  /// @cond
-  bool SSHConnection::_readRemoteDirectoryContents(const QString & path,
-                                                   QStringList & contents)
-  {
-    START;
-
-    QString remotepath = path + "/";
-    sftp_dir dir;
-    sftp_attributes file;
-    contents.clear();
-
-    sftp_session sftp = _openSFTP();
-    if (!sftp) {
-      qWarning() << "Could not create sftp channel.";
-      return false;
-    }
-
-    // Open remote directory
-    dir = sftp_opendir(sftp, remotepath.toStdString().c_str());
-    if (!dir) {
-      qWarning() << "Could not open remote directory " << remotepath
-                 << ":\n\t" << ssh_get_error(m_session);
-      sftp_free(sftp);
-      return false;
-    }
-
-    // Handle each object in the directory:
-    QStringList tmp;
-    while ((file = sftp_readdir(sftp,dir))) {
-      if (strcmp(file->name, ".") == 0 ||
-          strcmp(file->name, "..") == 0 ) {
-        continue;
-      }
-      switch (file->type) {
-      case SSH_FILEXFER_TYPE_DIRECTORY:
-        contents << remotepath + file->name + "/";
-        if (!_readRemoteDirectoryContents(remotepath + file->name,
-                                          tmp)) {
-          sftp_attributes_free(file);
-          sftp_free(sftp);
-          return false;
-        }
-        contents << tmp;
-        break;
-      default:
-        contents << remotepath + file->name;
-        break;
-      }
-      sftp_attributes_free(file);
-    }
-
-    // Check for errors
-    if ( !sftp_dir_eof(dir) && sftp_closedir(dir) == SSH_ERROR ) {
-      qWarning() << "Error reading contents of \'" << remotepath
-                 << "\': " << ssh_get_error(m_session);
-      sftp_free(sftp);
-      return false;
-    }
-    END;
-    sftp_free(sftp);
-    return true;
-  }
-  /// @endcond
-
-  bool SSHConnection::removeRemoteDirectory(const QString & path,
-                                            bool onlyDeleteContents)
-  {
-    QMutexLocker locker (&m_lock);
-    if (path.trimmed().isEmpty()) {
-      qWarning() << QString("Refusing to remove empty path: '%1'")
-                    .arg(path);
-      return false;
-    }
-    return _removeRemoteDirectory(path, onlyDeleteContents);
-  }
-
-  // No need to document this:
-  /// @cond
-  bool SSHConnection::_removeRemoteDirectory(const QString & path,
-                                            bool onlyDeleteContents)
-  {
-    START;
-
-    QString remotepath = path + "/";
-    sftp_dir dir;
-    sftp_attributes file;
-    bool ok = true;
-
-    sftp_session sftp = _openSFTP();
-    if (!sftp) {
-      qWarning() << "Could not create sftp channel.";
-      return false;
-    }
-
-    // Open remote directory
-    dir = sftp_opendir(sftp, remotepath.toStdString().c_str());
-    if (!dir) {
-      qWarning() << "Could not open remote directory " << remotepath
-                 << ":\n\t" << ssh_get_error(m_session);
-      sftp_free(sftp);
-      return false;
-    }
-
-    // Handle each object in the directory:
-    while ((file = sftp_readdir(sftp,dir))) {
-      if (strcmp(file->name, ".") == 0 ||
-          strcmp(file->name, "..") == 0 ) {
-        continue;
-      }
-      switch (file->type) {
-      case SSH_FILEXFER_TYPE_DIRECTORY:
-        if (!_removeRemoteDirectory(remotepath + file->name, false)) {
-          qWarning() << "Could not remove remote directory"
-                     << remotepath + file->name;
-          ok = false;
-        }
-        break;
-      default:
-        if (!_removeRemoteFile(remotepath + file->name)) {
-          qWarning() << "Could not remove remote file: "
-                     << remotepath + file->name;
-          ok = false;
-        }
-        break;
-      }
-      sftp_attributes_free(file);
-    }
-
-    // Check for errors
-    if ( !sftp_dir_eof(dir) && sftp_closedir(dir) == SSH_ERROR ) {
-      qWarning() << "Error reading contents of \'" << remotepath
-                 << "\': " << ssh_get_error(m_session);
-      sftp_free(sftp);
-      return false;
-    }
-    if ( !ok ) {
-      qWarning() << "Some files could not be removed from "
-                 << remotepath;
-      sftp_free(sftp);
-      return false;
-    }
-
-    // Finally remove directory if asked
-    if (!onlyDeleteContents) {
-      if (sftp_rmdir(sftp,
-                     remotepath.toStdString().c_str())
-          == SSH_ERROR) {
-        qWarning() << "Error removing remote directory " << remotepath
-                   << ": " << ssh_get_error(m_session);
-        sftp_free(sftp);
-        return false;
-      }
-    }
-    sftp_free(sftp);
-    END;
-    return true;
-  }
-  /// @endcond
-
-  bool SSHConnection::addKeyToKnownHosts(const QString &host, unsigned int port)
-  {
-    // Create session
-    ssh_session session = ssh_new();
-    if (!session) {
-      return false;
-    }
-
-    // Set options
-    int verbosity = SSH_LOG_NOLOG;
-    int timeout = 5; // timeout in sec
-
-    ssh_options_set(session, SSH_OPTIONS_HOST, host.toStdString().c_str());
-    ssh_options_set(session, SSH_OPTIONS_LOG_VERBOSITY, &verbosity);
-    ssh_options_set(session, SSH_OPTIONS_TIMEOUT, &timeout);
-    ssh_options_set(session, SSH_OPTIONS_PORT, &port);
-
-    // Connect
-    if (ssh_connect(session) != SSH_OK) {
-      qWarning() << "SSH error: " << ssh_get_error(session);
-      ssh_free(session);
-      return false;
-    }
-
-    if (ssh_write_knownhost(session) < 0) {
-      ssh_free(session);
-      return false;
-    }
-
-    ssh_free(session);
-    return true;
-  }
-
-=======
->>>>>>> 21607021
 } // end namespace GlobalSearch
 
 #endif // ENABLE_SSH