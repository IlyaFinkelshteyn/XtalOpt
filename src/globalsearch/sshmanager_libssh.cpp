--- conflicted
+++ resolved
@@ -69,21 +69,6 @@
 
   SSHManagerLibSSH::~SSHManagerLibSSH()
   {
-<<<<<<< HEAD
-    QMutexLocker locker (&m_lock);
-    START;
-
-    int timeout = 30;
-    QList<SSHConnectionLibSSH*>::iterator it;
-    for (it =  m_conns.begin(); it != m_conns.end(); it++) {
-      while ((*it)->inUse() && timeout >= 0) {
-        // Wait for connection to become free
-        qDebug() << "Spinning while waiting for SSHConnection to free."
-                 << *it
-		 << "\nTimeout in" << QString::number(timeout) << "seconds.";
-        GS_SLEEP(1);
-	timeout--;
-=======
     // Destructors should never throw. This is added just in case...
     try {
       QMutexLocker locker (&m_lock);
@@ -103,7 +88,6 @@
         (*it)->setUsed(true);
         delete (*it);
         (*it) = 0;
->>>>>>> 832b5fd0
       }
 
       END;
