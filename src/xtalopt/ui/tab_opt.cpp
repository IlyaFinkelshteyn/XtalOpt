--- conflicted
+++ resolved
@@ -60,19 +60,17 @@
             this, SLOT(updateOptimizationInfo()));
     connect(ui.combo_failAction, SIGNAL(currentIndexChanged(int)),
             this, SLOT(updateOptimizationInfo()));
-<<<<<<< HEAD
+    connect(ui.spin_cutoff, SIGNAL(valueChanged(int)),
+            this, SLOT(updateOptimizationInfo()));
     connect(ui.cb_using_FU_crossovers, SIGNAL(toggled(bool)),
             this, SLOT(updateOptimizationInfo()));
     connect(ui.spin_FU_crossovers_generation, SIGNAL(valueChanged(int)),
             this, SLOT(updateOptimizationInfo()));
-    connect(ui.cb_using_mitosis, SIGNAL(toggled(bool)),
+    connect(ui.cb_using_mitotic_growth, SIGNAL(toggled(bool)),
             this, SLOT(updateOptimizationInfo()));
     connect(ui.cb_using_one_pool, SIGNAL(toggled(bool)),
             this, SLOT(updateOptimizationInfo()));
     connect(ui.spin_chance_of_mitosis, SIGNAL(valueChanged(int)),
-=======
-    connect(ui.spin_cutoff, SIGNAL(valueChanged(int)),
->>>>>>> 6c4ea48a
             this, SLOT(updateOptimizationInfo()));
 
     // Duplicate tolerances
@@ -146,15 +144,12 @@
     settings->setValue("opt/runningJobLimit",   xtalopt->runningJobLimit);
     settings->setValue("opt/failLimit",         xtalopt->failLimit);
     settings->setValue("opt/failAction",        xtalopt->failAction);
-<<<<<<< HEAD
-    settings->setValue("opt/using_mitosis", xtalopt->using_mitosis);
+    settings->setValue("opt/cutoff",            xtalopt->cutoff);
+    settings->setValue("opt/using_mitotic_growth", xtalopt->using_mitotic_growth);
     settings->setValue("opt/using_FU_crossovers", xtalopt->using_FU_crossovers);
     settings->setValue("opt/FU_crossovers_generation", xtalopt->FU_crossovers_generation);
     settings->setValue("opt/using_one_pool", xtalopt->using_one_pool);
     settings->setValue("opt/chance_of_mitosis", xtalopt->chance_of_mitosis);
-=======
-    settings->setValue("opt/cutoff",            xtalopt->cutoff);
->>>>>>> 6c4ea48a
 
     // Duplicates
     settings->setValue("tol/xtalcomp/length",   xtalopt->tol_xcLength);
@@ -203,15 +198,12 @@
     ui.spin_runningJobLimit->setValue(  settings->value("opt/runningJobLimit",  1).toUInt()    );
     ui.spin_failLimit->setValue(        settings->value("opt/failLimit",        2).toUInt()    );
     ui.combo_failAction->setCurrentIndex(settings->value("opt/failAction",      XtalOpt::FA_Randomize).toUInt()    );
-<<<<<<< HEAD
-    ui.cb_using_mitosis->setChecked(settings->value("opt/using_mitosis",false).toBool());
+    ui.spin_cutoff->setValue(           settings->value("opt/cutoff",           100).toInt()    );
+    ui.cb_using_mitotic_growth->setChecked(settings->value("opt/using_mitotic_growth",false).toBool());
     ui.cb_using_FU_crossovers->setChecked(settings->value("opt/using_FU_crossovers",false).toBool());
     ui.spin_FU_crossovers_generation->setValue( settings->value("opt/FU_crossovers_generation",4).toUInt());
     ui.cb_using_one_pool->setChecked(settings->value("opt/using_one_pool",false).toBool());
     ui.spin_chance_of_mitosis->setValue( settings->value("opt/chance_of_mitosis",50).toUInt());
-=======
-    ui.spin_cutoff->setValue(           settings->value("opt/cutoff",           100).toInt()    );
->>>>>>> 6c4ea48a
 
     // Duplicates
     ui.spin_tol_xcLength->setValue(     settings->value("tol/xtalcomp/length",  0.1).toDouble());
@@ -263,15 +255,12 @@
     ui.spin_runningJobLimit->setValue(  xtalopt->runningJobLimit);
     ui.spin_failLimit->setValue(        xtalopt->failLimit);
     ui.combo_failAction->setCurrentIndex(xtalopt->failAction);
-<<<<<<< HEAD
-    ui.cb_using_mitosis->setChecked(xtalopt->using_mitosis);
+    ui.spin_cutoff->setValue(           xtalopt->cutoff);
+    ui.cb_using_mitotic_growth->setChecked(xtalopt->using_mitotic_growth);
     ui.cb_using_FU_crossovers->setChecked(xtalopt->using_FU_crossovers);
     ui.spin_FU_crossovers_generation->setValue(  xtalopt->FU_crossovers_generation);
     ui.cb_using_one_pool->setChecked(   xtalopt->using_one_pool);
     ui.spin_chance_of_mitosis->setValue(xtalopt->chance_of_mitosis);
-=======
-    ui.spin_cutoff->setValue(           xtalopt->cutoff);
->>>>>>> 6c4ea48a
 
     // Duplicates
     ui.spin_tol_xcLength->setValue(     xtalopt->tol_xcLength);
@@ -346,15 +335,12 @@
     xtalopt->limitRunningJobs	= ui.cb_limitRunningJobs->isChecked();
     xtalopt->failLimit		= ui.spin_failLimit->value();
     xtalopt->failAction		= XtalOpt::FailActions(ui.combo_failAction->currentIndex());
-<<<<<<< HEAD
-    xtalopt->using_mitosis = ui.cb_using_mitosis->isChecked();
+    xtalopt->cutoff              = ui.spin_cutoff->value();
+    xtalopt->using_mitotic_growth = ui.cb_using_mitotic_growth->isChecked();
     xtalopt->using_FU_crossovers = ui.cb_using_FU_crossovers->isChecked();
     xtalopt->FU_crossovers_generation = ui.spin_FU_crossovers_generation->value();
     xtalopt->using_one_pool = ui.cb_using_one_pool->isChecked();
     xtalopt->chance_of_mitosis = ui.spin_chance_of_mitosis->value();
-=======
-    xtalopt->cutoff              = ui.spin_cutoff->value();
->>>>>>> 6c4ea48a
 
     // Duplicates
     xtalopt->tol_xcLength         = ui.spin_tol_xcLength->value();
